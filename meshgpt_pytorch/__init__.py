--- conflicted
+++ resolved
@@ -9,14 +9,12 @@
 )
 
 from meshgpt_pytorch.data import (
-    DatasetFromTransforms,
-<<<<<<< HEAD
-    cache_text_embeds_for_dataset
+    DatasetFromTransforms, 
+    cache_text_embeds_for_dataset, 
+    cache_face_edges_for_dataset
 )
+ 
 from meshgpt_pytorch.mesh_dataset import (
     MeshDataset
-=======
-    cache_text_embeds_for_dataset,
-    cache_face_edges_for_dataset
->>>>>>> 1a158fa5
-)+)
+ 