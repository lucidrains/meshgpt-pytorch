--- conflicted
+++ resolved
@@ -280,11 +280,7 @@
         dim_out = default(dim_out, dim)
 
         self.proj = nn.Conv1d(dim, dim_out, 3, padding = 1)
-<<<<<<< HEAD
-        self.norm = nn.LayerNorm(dim_out)
-=======
         self.norm = PixelNorm(dim = 1)
->>>>>>> 5239009a
         self.dropout = nn.Dropout(dropout)
         self.act = nn.SiLU()
 
@@ -317,11 +313,7 @@
         super().__init__()
         dim_out = default(dim_out, dim)
         self.block1 = Block(dim, dim_out, dropout = dropout)
-<<<<<<< HEAD
-        self.block2 = Block(dim_out, dim_out,  dropout = dropout)
-=======
         self.block2 = Block(dim_out, dim_out, dropout = dropout)
->>>>>>> 5239009a
         self.excite = SqueezeExcite(dim_out)
         self.residual_conv = nn.Conv1d(dim, dim_out, 1) if dim != dim_out else nn.Identity()
 
